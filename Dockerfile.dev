--- conflicted
+++ resolved
@@ -24,8 +24,4 @@
 EXPOSE 4000/tcp
 EXPOSE 4004/tcp
 
-<<<<<<< HEAD
-CMD ["sh","-c","mix local.hex --force && mix local.rebar --force && mix setup && iex -S mix phx.server"]
-=======
-CMD ["sh","-c","iex -S mix phx.server"]
->>>>>>> 9b261359
+CMD ["sh","-c","iex -S mix phx.server"]