name: Tests
on:
  push:
    branches: 
      - main 
      - with-valueflows-api
  pull_request:
    branches: 
      - main 
      - with-valueflows-api

jobs:
  build:
    name: Build and test
    runs-on: ubuntu-latest
    container: elixir:alpine
    services:
      postgres:
        image: postgres
        # image: postgis/postgis:12-3.0-alpine
        env:
          POSTGRES_PASSWORD: postgres
        options: >-
          --health-cmd pg_isready
          --health-interval 10s
          --health-timeout 5s
          --health-retries 5
    steps:
<<<<<<< HEAD
    - name: Install git (needed for checkout) and tar (needed for cache)
      run: apk add git tar
    - name: Checkout repo
=======
    - 
      name: Cancel Previous Runs
      uses: styfle/cancel-workflow-action@0.9.0
      with:
        access_token: ${{ github.token }}
    - 
      name: Install git (needed for checkout)
      run: apk add git 
    - 
      name: Checkout repo
>>>>>>> 73c79449
      uses: actions/checkout@v2
      with:
          fetch-depth: 2 # needed for action-detect-and-tag-new-version
    # - name: Set up Elixir
    #   uses: actions/setup-elixir@v1
    #   with:
    #     elixir-version: ${{ matrix.elixir }}
    #     otp-version: ${{ matrix.otp }}
    # TODO: does not handle git deps correctly...
    - name: Restore dependencies cache
      uses: actions/cache@v2
      id: cache
      with:
        path: |
            deps
            _build
        key: ${{ runner.os }}-mix-${{ hashFiles(format('{0}{1}', github.workspace, '/mix.lock')) }}
        restore-keys: ${{ runner.os }}-mix-
    - name: Install system deps
      run: apk add mailcap ca-certificates openssl-dev tzdata gettext rust cargo make 
    - name: Install hex
      run: mix local.hex --force
    - name: Install rebar
      run: mix local.rebar --force
    - name: Update Bonfire extensions to latest git versions
      run: mix bonfire.deps.update
    - name: Clean-build Bonfire extensions
      run: mix bonfire.deps.clean
    - name: Install other dependencies
      run: mix deps.get
    - name: Compile deps & app
      run: MIX_ENV=test mix
    - name: Set up database
      run: MIX_ENV=test mix ecto.setup
      env:
        POSTGRES_HOST: postgres
    - name: Run tests
      run: mix test
      env:
        POSTGRES_HOST: postgres
    - name: Check that database migrations can rollback
      run: MIX_ENV=test mix ecto.rollback --all # && mix ecto.reset
      env:
        POSTGRES_HOST: postgres
<<<<<<< HEAD
    - name: Maybe tag new version
      uses: salsify/action-detect-and-tag-new-version@v2
      with:
        version-command: |
          grep 'version:' mix.exs | cut -d '"' -f2
    - name: Maybe release
      uses: softprops/action-gh-release@v1
      if: startsWith(github.ref, 'refs/tags/')
      with:
        prerelease: true
      env:
        GITHUB_TOKEN: ${{ secrets.GITHUB_TOKEN }}
=======
    # - name: Maybe tag/release new version
    #   uses: salsify/action-detect-and-tag-new-version@v2
    #   with:
    #     version-command: |
    #       grep 'version:' mix.exs | cut -d '"' -f2
>>>>>>> 73c79449
<|MERGE_RESOLUTION|>--- conflicted
+++ resolved
@@ -26,22 +26,16 @@
           --health-timeout 5s
           --health-retries 5
     steps:
-<<<<<<< HEAD
-    - name: Install git (needed for checkout) and tar (needed for cache)
-      run: apk add git tar
-    - name: Checkout repo
-=======
     - 
       name: Cancel Previous Runs
       uses: styfle/cancel-workflow-action@0.9.0
       with:
         access_token: ${{ github.token }}
     - 
-      name: Install git (needed for checkout)
-      run: apk add git 
+      name: Install git (needed for checkout) and tar (needed for cache)
+      run: apk add git tar
     - 
       name: Checkout repo
->>>>>>> 73c79449
       uses: actions/checkout@v2
       with:
           fetch-depth: 2 # needed for action-detect-and-tag-new-version
@@ -86,23 +80,8 @@
       run: MIX_ENV=test mix ecto.rollback --all # && mix ecto.reset
       env:
         POSTGRES_HOST: postgres
-<<<<<<< HEAD
-    - name: Maybe tag new version
-      uses: salsify/action-detect-and-tag-new-version@v2
-      with:
-        version-command: |
-          grep 'version:' mix.exs | cut -d '"' -f2
-    - name: Maybe release
-      uses: softprops/action-gh-release@v1
-      if: startsWith(github.ref, 'refs/tags/')
-      with:
-        prerelease: true
-      env:
-        GITHUB_TOKEN: ${{ secrets.GITHUB_TOKEN }}
-=======
     # - name: Maybe tag/release new version
     #   uses: salsify/action-detect-and-tag-new-version@v2
     #   with:
     #     version-command: |
-    #       grep 'version:' mix.exs | cut -d '"' -f2
->>>>>>> 73c79449
+    #       grep 'version:' mix.exs | cut -d '"' -f2