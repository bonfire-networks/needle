# The directory Mix will write compiled artifacts to.
/_build/

# If you run "mix test --cover", coverage assets end up here.
/cover/

# The directories mix/npm/etc download your dependencies to.
/deps/
/.cache/
/.hex/
/.mix/
/.npm/
/.config/
/.elixir_ls/
<<<<<<< HEAD
/.cargo
=======
/.cargo/
>>>>>>> c03b3c5e

# Where 3rd-party dependencies like ExDoc output generated docs.
/doc/

# Ignore .fetch files in case you like to edit your project deps locally.
/.fetch

# If the VM crashes, it generates a dump, let's ignore it too.
erl_crash.dump

# Also ignore archive artifacts (built via "mix archive.build").
*.ez

# Ignore package tarball (built via "mix hex.build").
bonfire-*.tar

# If NPM crashes, it generates a log, let's ignore it too.
npm-debug.log

# The directory NPM downloads your dependencies sources to.
/assets/node_modules/

# ignore package.json lock.
/assets/package-lock.json/

# Since we are building assets from assets/
/priv/static/

# App and user data
/data/
<<<<<<< HEAD
config/.env.secrets
=======
.secrets
>>>>>>> c03b3c5e
config/dev
config/prod

# user-local overrides for mess
deps.path
/libs/
/forks/
deps.path*

# Dev artifacts
.elixir_ls<|MERGE_RESOLUTION|>--- conflicted
+++ resolved
@@ -12,11 +12,7 @@
 /.npm/
 /.config/
 /.elixir_ls/
-<<<<<<< HEAD
-/.cargo
-=======
 /.cargo/
->>>>>>> c03b3c5e
 
 # Where 3rd-party dependencies like ExDoc output generated docs.
 /doc/
@@ -47,11 +43,7 @@
 
 # App and user data
 /data/
-<<<<<<< HEAD
-config/.env.secrets
-=======
 .secrets
->>>>>>> c03b3c5e
 config/dev
 config/prod
 
