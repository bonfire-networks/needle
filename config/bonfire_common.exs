--- conflicted
+++ resolved
@@ -1,9 +1,4 @@
 import Config
 
 config :bonfire_common,
-<<<<<<< HEAD
-  repo_module: Bonfire.Repo,
-  default_layout_module: Bonfire.Web.LayoutView,
-=======
->>>>>>> 65e546d0
   otp_app: :bonfire