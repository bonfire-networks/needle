defmodule Bonfire.Repo.Migrations.ImportMe do
  use Ecto.Migration

  import Bonfire.Me.Migrations
<<<<<<< HEAD
  import Pointers.Migration
=======
>>>>>>> c03b3c5e

  def up do
    # accounts & users
    migrate_me()
<<<<<<< HEAD
=======

>>>>>>> c03b3c5e
  end

  def down, do: migrate_me()

end<|MERGE_RESOLUTION|>--- conflicted
+++ resolved
@@ -2,18 +2,10 @@
   use Ecto.Migration
 
   import Bonfire.Me.Migrations
-<<<<<<< HEAD
-  import Pointers.Migration
-=======
->>>>>>> c03b3c5e
 
   def up do
     # accounts & users
     migrate_me()
-<<<<<<< HEAD
-=======
-
->>>>>>> c03b3c5e
   end
 
   def down, do: migrate_me()
