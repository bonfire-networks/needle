--- conflicted
+++ resolved
@@ -3,11 +3,7 @@
   use Mix.Project
 
   @config [
-<<<<<<< HEAD
-      version: "0.1.0-beta.37", # note that the flavour will automatically be added where the dash appears
-=======
       version: "0.1.0-beta.43", # note that the flavour will automatically be added where the dash appears
->>>>>>> 9e1955ab
       elixir: "~> 1.12",
       default_flavour: "classic",
       deps_prefixes: [
