defmodule VoxPublica.MixProject do
  use Mix.Project

  def project do
    [
      app: :vox_publica,
      version: "0.1.0",
      elixir: "~> 1.10",
      elixirc_paths: elixirc_paths(Mix.env()),
      compilers: [:phoenix, :gettext] ++ Mix.compilers(),
      start_permanent: Mix.env() == :prod,
      aliases: aliases(),
      deps: deps()
    ]
  end

  def application do
    [
      mod: {VoxPublica.Application, []},
      extra_applications: [:logger, :runtime_tools, :os_mon]
    ]
  end

  defp elixirc_paths(:test), do: ["lib", "test/support"]
  defp elixirc_paths(_), do: ["lib"]

  defp deps do
    [
      {:phoenix_live_view, "~> 0.14"},
      {:phoenix_html, "~> 2.11"},
      {:phoenix_live_dashboard, "~> 0.2.0"},
      {:plug_cowboy, "~> 2.0"},
      {:phoenix, "~> 1.5.3"},
      {:phoenix_ecto, "~> 4.1"},
      {:ecto_sql, "~> 3.4"},
      {:postgrex, ">= 0.0.0"},
      {:telemetry_metrics, "~> 0.4"},
      {:telemetry_poller, "~> 0.4"},
      {:gettext, "~> 0.11"},
      {:jason, "~> 1.0"},
<<<<<<< HEAD
      
=======
      {:cloak_ecto, "~> 1.0"},

>>>>>>> 8cd6695e
      {:pointers_ulid, "~> 0.2"},
      # {:pointers_ulid, path: "../pointers_ulid", override: true},

      # {:pointers, "~> 0.4.2"},
      # {:pointers, git: "https://github.com/commonspub/pointers", branch: "main"},
      {:pointers, path: "../pointers", override: true},

      {:flexto, "~> 0.2"},
      # {:flexto, path: "../flexto", override: true},

      # {:cpub_accounts, git: "https://github.com/commonspub/cpub_accounts", branch: "main"},
      {:cpub_accounts, path: "../cpub_accounts", override: true},

      # {:cpub_blocks, git: "https://github.com/commonspub/cpub_blocks", branch: "main"},
      {:cpub_blocks, path: "../cpub_blocks", override: true},

      # {:cpub_bookmarks, git: "https://github.com/commonspub/cpub_bookmarks", branch: "main"},
      # # {:cpub_bookmarks, path: "../cpub_bookmarks", override: true},

      # {:cpub_characters, git: "https://github.com/commonspub/cpub_characters", branch: "main"},
      {:cpub_characters, path: "../cpub_characters", override: true},

      # {:cpub_circles, git: "https://github.com/commonspub/cpub_circles", branch: "main"},
      # # {:cpub_circles, path: "../cpub_circles", override: true},

      # {:cpub_communities, git: "https://github.com/commonspub/cpub_communities", branch: "main"},
      {:cpub_communities, path: "../cpub_communities", override: true},

      # {:cpub_emails, git: "https://github.com/commonspub/cpub_emails", branch: "main"},
      {:cpub_emails, path: "../cpub_emails", override: true},

      # {:cpub_local_auth, git: "https://github.com/commonspub/cpub_local_auth", branch: "main"},
      {:cpub_local_auth, path: "../cpub_local_auth", override: true},

      # {:cpub_profiles, git: "https://github.com/commonspub/cpub_profiles", branch: "main"},
      {:cpub_profiles, path: "../cpub_profiles", override: true},

      # {:cpub_users, git: "https://github.com/commonspub/cpub_users", branch: "main"},
      {:cpub_users, path: "../cpub_users", override: true},

      # {:pager, path: "../pager"},
      # {:resolute, path: "../resolute"},
      {:activity_pub, git: "https://gitlab.com/CommonsPub/activitypub.git", branch: :develop},
      {:oban, "~> 2.0.0"},

      {:faker, "~> 0.14"},

      {:phoenix_live_reload, "~> 1.2", only: :dev},
      {:dbg, "~> 1.0", only: [:dev, :test]},
      {:floki, ">= 0.0.0", only: :test},

    ]
  end

  defp aliases do
    [
      "js.deps.get": ["cmd npm install --prefix assets"],
      "ecto.seeds": ["run priv/repo/seeds.exs"],
      setup: ["deps.get", "ecto.setup", "js.deps.get"],
      "ecto.setup": ["ecto.create", "ecto.migrate", "ecto.seeds"],
      "ecto.reset": ["ecto.drop", "ecto.setup"],
      test: ["ecto.create --quiet", "ecto.migrate --quiet", "test"]
    ]
  end
end<|MERGE_RESOLUTION|>--- conflicted
+++ resolved
@@ -38,12 +38,7 @@
       {:telemetry_poller, "~> 0.4"},
       {:gettext, "~> 0.11"},
       {:jason, "~> 1.0"},
-<<<<<<< HEAD
-      
-=======
-      {:cloak_ecto, "~> 1.0"},
 
->>>>>>> 8cd6695e
       {:pointers_ulid, "~> 0.2"},
       # {:pointers_ulid, path: "../pointers_ulid", override: true},
 
