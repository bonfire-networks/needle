defmodule Bonfire.Web.Router do
  use Bonfire.Web, :router
  # import Surface.Catalogue.Router
  alias Bonfire.Common.Utils
  require Utils

  pipeline :browser do
    plug :accepts, ["html"]
    plug :fetch_session
    plug :fetch_live_flash
    plug :put_root_layout, {Bonfire.Web.LayoutView, :root}
    plug :protect_from_forgery
    plug :put_secure_browser_headers
    plug Bonfire.Web.Plugs.LoadCurrentAccount
    plug Bonfire.Web.Plugs.LoadCurrentUser
  end

  pipeline :guest_only do
    plug Bonfire.Web.Plugs.GuestOnly
  end

  pipeline :account_required do
    plug Bonfire.Web.Plugs.AccountRequired
  end

  pipeline :user_required do
    plug Bonfire.Web.Plugs.UserRequired
  end

  pipeline :admin_required do
    plug Bonfire.Web.Plugs.AdminRequired
  end


<<<<<<< HEAD
  # include routes for active Bonfire extensions
  use Bonfire.Me.Web.Routes
  use Bonfire.Social.Web.Routes
  use Bonfire.Website.Web.Routes
=======
  # include routes for active Bonfire extensions (no need to comment out, they'll be skipped if not available or if disabled)

  Utils.use_if_enabled Bonfire.Website.Web.Routes

  Utils.use_if_enabled Bonfire.UI.Reflow.Routes
  Utils.use_if_enabled Bonfire.Breadpub.Routes
  Utils.use_if_enabled Bonfire.Recyclapp.Routes

  Utils.use_if_enabled Bonfire.Me.Web.Routes
  Utils.use_if_enabled Bonfire.Social.Web.Routes

  Utils.use_if_enabled Bonfire.Search.Web.Routes
  Utils.use_if_enabled Bonfire.Classify.Web.Routes

  # include GraphQL API
  Utils.use_if_enabled Bonfire.GraphQL.Router
>>>>>>> 48775e2a

  # include federation routes
  Utils.use_if_enabled ActivityPubWeb.Router

  # include nodeinfo routes
  Utils.use_if_enabled NodeinfoWeb.Router


  ## Below you can define routes specific to your flavour of Bonfire (which aren't handled by extensions)

  # pages anyone can view
  scope "/", Bonfire do
    pipe_through :browser
    # live "/", Web.HomeLive
    # a default homepage which you can customise (at path "/")
    # can be replaced with something else (eg. bonfire_website extension or similar), in which case you may want to rename the path (eg. to "/home")
    live "/home", Web.HomeLive

    live "/error", Common.Web.ErrorLive

  end

  # pages only guests can view
  scope "/", Bonfire.Me.Web do
    pipe_through :browser
    pipe_through :guest_only

  end

  # pages you need an account to view
  scope "/", Bonfire do
    pipe_through :browser
    pipe_through :account_required

 end

  # pages you need to view as a user
  scope "/", Bonfire do
    pipe_through :browser
    pipe_through :user_required

  end

  # pages only admins can view
  scope "/settings/admin" do
    pipe_through :browser
    pipe_through :admin_required

  end

<<<<<<< HEAD
  # include GraphQL API
  # use Bonfire.GraphQL.Router

=======
>>>>>>> 48775e2a
  if Mix.env() in [:dev, :test] do
    scope "/" do
      pipe_through :browser
      if Code.ensure_loaded?(Phoenix.LiveDashboard.Router) do
        import Phoenix.LiveDashboard.Router
        live_dashboard "/settings/admin/dashboard", metrics: Bonfire.Web.Telemetry
      end
      if Code.ensure_loaded?(Bamboo.SentEmailViewerPlug) do
        forward "/emails", Bamboo.SentEmailViewerPlug
      end
      # surface_catalogue "/catalogue" <-- testing a component library for liveview
    end
  end
end<|MERGE_RESOLUTION|>--- conflicted
+++ resolved
@@ -32,12 +32,6 @@
   end
 
 
-<<<<<<< HEAD
-  # include routes for active Bonfire extensions
-  use Bonfire.Me.Web.Routes
-  use Bonfire.Social.Web.Routes
-  use Bonfire.Website.Web.Routes
-=======
   # include routes for active Bonfire extensions (no need to comment out, they'll be skipped if not available or if disabled)
 
   Utils.use_if_enabled Bonfire.Website.Web.Routes
@@ -54,7 +48,6 @@
 
   # include GraphQL API
   Utils.use_if_enabled Bonfire.GraphQL.Router
->>>>>>> 48775e2a
 
   # include federation routes
   Utils.use_if_enabled ActivityPubWeb.Router
@@ -105,12 +98,6 @@
 
   end
 
-<<<<<<< HEAD
-  # include GraphQL API
-  # use Bonfire.GraphQL.Router
-
-=======
->>>>>>> 48775e2a
   if Mix.env() in [:dev, :test] do
     scope "/" do
       pipe_through :browser
