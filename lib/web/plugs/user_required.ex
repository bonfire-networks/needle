defmodule Bonfire.Web.Plugs.UserRequired do

  use Bonfire.Web, :plug
  alias Bonfire.Data.Identity.{Account, User}
  alias Plug.Conn.Query
  alias Bonfire.Common.Web.Misc

  def init(opts), do: opts

  def call(%{assigns: the}=conn, _opts) do
    # IO.inspect(user_required_assigns: the)
    check(the[:current_user], the[:current_account], conn)
  end

  defp check(%User{}, _account, conn), do: conn

  defp check(_user, %Account{}, conn) do
    conn
    # |> clear_session()
    |> put_flash(:info, "You must choose a user to see that page.")
    |> redirect(to: Routes.switch_user_path(conn, :index) <> Misc.go_query(conn))
    |> halt()
  end

  defp check(_user, _account, conn) do
    conn
    |> clear_session()
    |> put_flash(:info, "You must log in to see that page.")
    |> redirect(to: Routes.login_path(conn, :index) <> Misc.go_query(conn))
    |> halt()
  end

<<<<<<< HEAD
  # TODO: should we preserve query strings?
  defp go(%{requested_path: requested_path}=conn, path) do
    path = path <> "?" <> Query.encode(go: requested_path)
    redirect(conn, to: path)
  end

  defp go(conn, path) do
    redirect(conn, to: path)
  end
=======
>>>>>>> 665f944c
end<|MERGE_RESOLUTION|>--- conflicted
+++ resolved
@@ -30,16 +30,4 @@
     |> halt()
   end
 
-<<<<<<< HEAD
-  # TODO: should we preserve query strings?
-  defp go(%{requested_path: requested_path}=conn, path) do
-    path = path <> "?" <> Query.encode(go: requested_path)
-    redirect(conn, to: path)
-  end
-
-  defp go(conn, path) do
-    redirect(conn, to: path)
-  end
-=======
->>>>>>> 665f944c
 end